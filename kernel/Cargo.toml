--- conflicted
+++ resolved
@@ -10,14 +10,10 @@
 spin = "0.9.8"
 uart_16550 = "0.3.2"
 x86_64 = "0.15.2"
-<<<<<<< HEAD
 bitflags = "2.8.0"
-talc = "4.4.2"
-=======
 talc = "4.4.2"
 
 rand = { version = "0.8.3", features = ["small_rng"], default-features = false }
 futures = { version = "0.3", default-features = false, features = ["alloc"] }
 crossbeam-queue = { version = "0.3.12", default-features = false, features = ["alloc"] }
-arrayvec = { version = "0.7.6", default-features = false }
->>>>>>> 1cb17d01
+arrayvec = { version = "0.7.6", default-features = false }