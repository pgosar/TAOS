--- conflicted
+++ resolved
@@ -232,12 +232,6 @@
     // rust compiler generates this by default
     // The address of this will be program counter + 4 from the iretq instruction in the load registers macro
     // return Poll::Ready(())
-<<<<<<< HEAD
-    serial_println!("Returned from process");
-    interrupts::enable();
-
-=======
     interrupts::enable();
     serial_println!("Returned from process")
->>>>>>> be090809
 }