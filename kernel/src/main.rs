--- conflicted
+++ resolved
@@ -15,23 +15,11 @@
     find_sd_card, initalize_sd_card, read_sd_card, write_sd_card, SDCardInfo,
 };
 use taos::interrupts::{gdt, idt, x2apic};
-<<<<<<< HEAD
-use taos::memory::paging;
-use taos::{idle_loop, serial_println};
-use x86_64::structures::paging::{Page, PhysFrame, Size4KiB, Translate};
-=======
->>>>>>> a0635b0e
 use x86_64::VirtAddr;
 
 extern crate alloc;
 use alloc::boxed::Box;
 
-<<<<<<< HEAD
-use taos::memory::{
-    boot_frame_allocator::BootIntoFrameAllocator,
-    frame_allocator::{GlobalFrameAllocator, FRAME_ALLOCATOR},
-    heap,
-=======
 use taos::filesys::block::memory::MemoryBlockDevice;
 use taos::filesys::fat16::Fat16;
 use taos::filesys::{FileSystem, SeekFrom};
@@ -43,7 +31,6 @@
         heap, paging,
     },
     serial_println,
->>>>>>> a0635b0e
 };
 
 #[used]
@@ -136,109 +123,7 @@
 
     let mut mapper = unsafe { paging::init(hhdm_offset) };
 
-<<<<<<< HEAD
-    // test mapping
-    let page = Page::containing_address(VirtAddr::new(0xb8000));
-
-    paging::create_mapping(page, &mut mapper);
-
-    let addresses = [
-        // the identity-mapped vga buffer page
-        0xb8000, 0x201008,
-    ];
-    for &address in &addresses {
-        let phys = mapper.translate_addr(VirtAddr::new(address));
-        serial_println!("{:?} -> {:?}", VirtAddr::new(address), phys);
-    }
-
-    // should trigger page fault and panic
-    //unsafe {
-    //    *(0x201008 as *mut u64) = 42; // Guaranteed to page fault
-    //}
-    // testing that the heap allocation works
-=======
->>>>>>> a0635b0e
     heap::init_heap(&mut mapper).expect("heap initialization failed");
-
-    let device = Box::new(MemoryBlockDevice::new(512, 512));
-
-    // Format the filesystem
-    let mut fs = Fat16::format(device).expect("Failed to format filesystem");
-
-    // Test directory operations
-    fs.create_dir("/test_dir")
-        .expect("Failed to create directory");
-    fs.create_dir("/test_dir/subdir")
-        .expect("Failed to create subdirectory");
-
-    // Create a test file
-    fs.create_file("/test_dir/test.txt")
-        .expect("FailedBlockDevice to create file");
-    let fd = fs
-        .open_file("/test_dir/test.txt")
-        .expect("Failed to open file");
-
-    // Write test data
-    let test_data = b"Hello, TaOS FAT16!";
-    let written = fs.write_file(fd, test_data).expect("Failed to write");
-    assert_eq!(written, test_data.len(), "Write length mismatch");
-
-    fs.seek_file(fd, SeekFrom::Start(0))
-        .expect("Failed to seek to start");
-    let mut read_buf = [0u8; 32];
-    let read = fs.read_file(fd, &mut read_buf).expect("Failed to read");
-    assert_eq!(read, test_data.len(), "Read length mismatch");
-    assert_eq!(&read_buf[..read], test_data, "Read data mismatch");
-
-    // List directory contents
-    let entries = fs.read_dir("/test_dir").expect("Failed to read directory");
-    assert!(!entries.is_empty(), "Directory should not be empty");
-    assert_eq!(entries.len(), 2, "Directory should have exactly 2 entries"); // subdir and test.txt
-
-    // Check file metadata
-    let metadata = fs
-        .metadata("/test_dir/test.txt")
-        .expect("Failed to get metadata");
-    assert_eq!(metadata.size, test_data.len() as u64, "File size mismatch");
-    assert!(!metadata.is_dir, "Should not be a directory");
-
-    // Test partial reads
-    fs.seek_file(fd, SeekFrom::Start(7))
-        .expect("Failed to seek");
-    let mut partial_buf = [0u8; 4];
-    let read = fs.read_file(fd, &mut partial_buf).expect("Failed to read");
-    assert_eq!(read, 4, "Partial read length mismatch");
-    assert_eq!(&partial_buf[..read], b"TaOS", "Partial read data mismatch");
-
-    // // Close file and test removal
-    fs.close_file(fd);
-
-    fs.remove_file("/test_dir/test.txt")
-        .expect("Failed to remove file");
-    fs.remove_dir("/test_dir/subdir")
-        .expect("Failed to remove subdirectory");
-    fs.remove_dir("/test_dir")
-        .expect("Failed to remove directory");
-
-    // Verify root is empty
-    let root_entries = fs.read_dir("/").expect("Failed to read root directory");
-    assert_eq!(root_entries.len(), 0, "Root directory should be empty");
-
-    serial_println!("FAT16 filesystem test passed!");
-
-<<<<<<< HEAD
-    {
-        let alloc = FRAME_ALLOCATOR.lock();
-        match *alloc {
-            Some(GlobalFrameAllocator::Boot(ref _boot_alloc)) => {
-                serial_println!("Boot frame allocator in use");
-            }
-            Some(GlobalFrameAllocator::Bitmap(ref _bitmap_alloc)) => {
-                serial_println!("Bitmap frame allocator in use");
-            }
-            _ => panic!("Unknown frame allocator"),
-        }
-    }
 
     let devices = walk_pci_bus();
     let _sd_card_struct: Option<SDCardInfo> = match find_sd_card(&devices) {
@@ -256,8 +141,73 @@
         }
     }
 
-=======
->>>>>>> a0635b0e
+
+    let device = Box::new(MemoryBlockDevice::new(512, 512));
+
+    // Format the filesystem
+    let mut fs = Fat16::format(device).expect("Failed to format filesystem");
+
+    // Test directory operations
+    fs.create_dir("/test_dir")
+        .expect("Failed to create directory");
+    fs.create_dir("/test_dir/subdir")
+        .expect("Failed to create subdirectory");
+
+    // Create a test file
+    fs.create_file("/test_dir/test.txt")
+        .expect("FailedBlockDevice to create file");
+    let fd = fs
+        .open_file("/test_dir/test.txt")
+        .expect("Failed to open file");
+
+    // Write test data
+    let test_data = b"Hello, TaOS FAT16!";
+    let written = fs.write_file(fd, test_data).expect("Failed to write");
+    assert_eq!(written, test_data.len(), "Write length mismatch");
+
+    fs.seek_file(fd, SeekFrom::Start(0))
+        .expect("Failed to seek to start");
+    let mut read_buf = [0u8; 32];
+    let read = fs.read_file(fd, &mut read_buf).expect("Failed to read");
+    assert_eq!(read, test_data.len(), "Read length mismatch");
+    assert_eq!(&read_buf[..read], test_data, "Read data mismatch");
+
+    // List directory contents
+    let entries = fs.read_dir("/test_dir").expect("Failed to read directory");
+    assert!(!entries.is_empty(), "Directory should not be empty");
+    assert_eq!(entries.len(), 2, "Directory should have exactly 2 entries"); // subdir and test.txt
+
+    // Check file metadata
+    let metadata = fs
+        .metadata("/test_dir/test.txt")
+        .expect("Failed to get metadata");
+    assert_eq!(metadata.size, test_data.len() as u64, "File size mismatch");
+    assert!(!metadata.is_dir, "Should not be a directory");
+
+    // Test partial reads
+    fs.seek_file(fd, SeekFrom::Start(7))
+        .expect("Failed to seek");
+    let mut partial_buf = [0u8; 4];
+    let read = fs.read_file(fd, &mut partial_buf).expect("Failed to read");
+    assert_eq!(read, 4, "Partial read length mismatch");
+    assert_eq!(&partial_buf[..read], b"TaOS", "Partial read data mismatch");
+
+    // // Close file and test removal
+    fs.close_file(fd);
+
+    fs.remove_file("/test_dir/test.txt")
+        .expect("Failed to remove file");
+    fs.remove_dir("/test_dir/subdir")
+        .expect("Failed to remove subdirectory");
+    fs.remove_dir("/test_dir")
+        .expect("Failed to remove directory");
+
+    // Verify root is empty
+    let root_entries = fs.read_dir("/").expect("Failed to read root directory");
+    assert_eq!(root_entries.len(), 0, "Root directory should be empty");
+
+    serial_println!("FAT16 filesystem test passed!");
+
     serial_println!("BSP entering idle loop");
     idt::enable();
     idle_loop();
