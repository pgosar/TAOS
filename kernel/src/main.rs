--- conflicted
+++ resolved
@@ -4,70 +4,20 @@
 #![test_runner(taos::test_runner)]
 #![reexport_test_harness_main = "test_main"]
 
-<<<<<<< HEAD
-use core::sync::atomic::{AtomicBool, AtomicU64, Ordering};
-use limine::request::{
-    FramebufferRequest, HhdmRequest, KernelAddressRequest, MemoryMapRequest, RequestsEndMarker,
-    RequestsStartMarker, SmpRequest,
+use limine::request::{RequestsEndMarker, RequestsStartMarker};
+use taos::{
+    constants::processes::BINARY,
+    events::{run_loop, schedule},
+    memory::paging::HHDM_REQUEST,
 };
-use limine::response::MemoryMapResponse;
-use limine::smp::{Cpu, RequestFlags};
-use limine::BaseRevision;
-use taos::constants::{processes::BINARY, x2apic::CPU_FREQUENCY};
-use taos::events::{register_event_runner, run_loop, schedule};
-use taos::interrupts::{gdt, idt, x2apic};
-use taos::processes::process::{
-    create_process, print_process_table, run_process_ring3, PROCESS_TABLE,
-};
-use x86_64::structures::paging::{Page, PhysFrame, Size4KiB, Translate};
-use x86_64::VirtAddr;
 
 extern crate alloc;
-use alloc::boxed::Box;
-
-use taos::filesys::block::memory::MemoryBlockDevice;
-use taos::filesys::fat16::Fat16;
-use taos::filesys::{FileSystem, SeekFrom};
 use taos::{
-    idle_loop,
-    memory::{
-        boot_frame_allocator::BootIntoFrameAllocator,
-        frame_allocator::{GlobalFrameAllocator, FRAME_ALLOCATOR},
-        heap, paging,
-    },
+    debug,
+    processes::process::{create_process, print_process_table, run_process_ring3, PROCESS_TABLE},
     serial_println,
 };
-
-#[used]
-#[link_section = ".requests"]
-static BASE_REVISION: BaseRevision = BaseRevision::new();
-
-#[used]
-#[link_section = ".requests"]
-static FRAMEBUFFER_REQUEST: FramebufferRequest = FramebufferRequest::new();
-
-#[used]
-#[link_section = ".requests"]
-static HHDM_REQUEST: HhdmRequest = HhdmRequest::new();
-
-#[used]
-#[link_section = ".requests"]
-static MEMORY_MAP_REQUEST: MemoryMapRequest = MemoryMapRequest::new();
-
-#[used]
-#[link_section = ".requests"]
-static SMP_REQUEST: SmpRequest = SmpRequest::new().with_flags(RequestFlags::X2APIC);
-=======
-use limine::request::{RequestsEndMarker, RequestsStartMarker};
-use taos::events::run_loop;
-
-extern crate alloc;
-use taos::{debug, serial_println};
->>>>>>> 379f596a
-
-#[used]
-#[link_section = ".requests"]
-static KERNEL_ADDRESS_REQUEST: KernelAddressRequest = KernelAddressRequest::new();
+use x86_64::VirtAddr;
 
 #[used]
 #[link_section = ".requests_start_marker"]
@@ -77,290 +27,6 @@
 #[link_section = ".requests_end_marker"]
 static _END_MARKER: RequestsEndMarker = RequestsEndMarker::new();
 
-<<<<<<< HEAD
-static BOOT_COMPLETE: AtomicBool = AtomicBool::new(false);
-static MEMORY_SETUP: AtomicBool = AtomicBool::new(false);
-static CPU_COUNT: AtomicU64 = AtomicU64::new(0);
-
-extern "C" {
-    static _kernel_end: u64;
-}
-
-#[no_mangle]
-extern "C" fn kmain() -> ! {
-    assert!(BASE_REVISION.is_supported());
-
-    serial_println!("Booting BSP...");
-
-    gdt::init(0);
-    idt::init_idt(0);
-    x2apic::init_bsp(CPU_FREQUENCY).expect("Failed to configure x2APIC");
-
-    if let Some(framebuffer_response) = FRAMEBUFFER_REQUEST.get_response() {
-        serial_println!("Found frame buffer");
-        if let Some(framebuffer) = framebuffer_response.framebuffers().next() {
-            for i in 0..100_u64 {
-                let pixel_offset = i * framebuffer.pitch() + i * 4;
-                unsafe {
-                    *(framebuffer.addr().add(pixel_offset as usize) as *mut u32) = 0xFFFFFFFF;
-                }
-            }
-        }
-    }
-
-    let smp_response = SMP_REQUEST.get_response().expect("SMP request failed");
-    let cpu_count = smp_response.cpus().len() as u64;
-
-    serial_println!("Detected {} CPU cores", cpu_count);
-
-    let bsp_id = smp_response.bsp_lapic_id();
-    for cpu in smp_response.cpus() {
-        if cpu.id != bsp_id {
-            cpu.goto_address.write(secondary_cpu_main);
-        }
-    }
-
-    while CPU_COUNT.load(Ordering::SeqCst) < cpu_count - 1 {
-        core::hint::spin_loop();
-    }
-
-    BOOT_COMPLETE.store(true, Ordering::SeqCst);
-    serial_println!("All CPUs initialized");
-
-    idt::enable();
-
-    let kernel_address_response = KERNEL_ADDRESS_REQUEST
-        .get_response()
-        .expect("Kernel Address request failed");
-
-    let physical_kernel_address: u64 = kernel_address_response.physical_base();
-    let virtual_kernel_address: u64 = kernel_address_response.virtual_base();
-    serial_println!(
-        "Kernel physical base address: {:#X}, virtual base address: {:#X}",
-        physical_kernel_address,
-        virtual_kernel_address
-    );
-
-    unsafe {
-        serial_println!("virtual kernel end address: {:#X}", _kernel_end);
-    }
-
-    let physical_kernel_end =
-        unsafe { ((_kernel_end) - virtual_kernel_address) + physical_kernel_address };
-
-    // set up page tables
-    // get hhdm offset
-    let memory_map_response: &MemoryMapResponse = MEMORY_MAP_REQUEST
-        .get_response()
-        .expect("Memory map request failed");
-    let hhdm_response = HHDM_REQUEST.get_response().expect("HHDM request failed");
-
-    let hhdm_offset: VirtAddr = VirtAddr::new(hhdm_response.offset());
-
-    // create a basic frame allocator and set it globally
-    unsafe {
-        *FRAME_ALLOCATOR.lock() = Some(GlobalFrameAllocator::Boot(BootIntoFrameAllocator::init(
-            memory_map_response,
-            physical_kernel_address,
-            physical_kernel_end,
-        )));
-    }
-
-    let mut mapper = unsafe { paging::init(hhdm_offset) };
-    use x86_64::registers::model_specific::{Efer, EferFlags};
-
-    unsafe {
-        // Must be done after enabling long mode + paging
-        Efer::update(|flags| {
-            flags.insert(EferFlags::NO_EXECUTE_ENABLE);
-        });
-    }
-
-    // testing that the heap allocation works
-    heap::init_heap(&mut mapper).expect("heap initialization failed");
-
-    let device = Box::new(MemoryBlockDevice::new(512, 512));
-
-    // Format the filesystem
-    let mut fs = Fat16::format(device).expect("Failed to format filesystem");
-
-    // Test directory operations
-    fs.create_dir("/test_dir")
-        .expect("Failed to create directory");
-    fs.create_dir("/test_dir/subdir")
-        .expect("Failed to create subdirectory");
-
-    // Create a test file
-    fs.create_file("/test_dir/test.txt")
-        .expect("FailedBlockDevice to create file");
-    let fd = fs
-        .open_file("/test_dir/test.txt")
-        .expect("Failed to open file");
-
-    // Write test data
-    let test_data = b"Hello, TaOS FAT16!";
-    let written = fs.write_file(fd, test_data).expect("Failed to write");
-    assert_eq!(written, test_data.len(), "Write length mismatch");
-
-    fs.seek_file(fd, SeekFrom::Start(0))
-        .expect("Failed to seek to start");
-    let mut read_buf = [0u8; 32];
-    let read = fs.read_file(fd, &mut read_buf).expect("Failed to read");
-    assert_eq!(read, test_data.len(), "Read length mismatch");
-    assert_eq!(&read_buf[..read], test_data, "Read data mismatch");
-
-    // List directory contents
-    let entries = fs.read_dir("/test_dir").expect("Failed to read directory");
-    assert!(!entries.is_empty(), "Directory should not be empty");
-    assert_eq!(entries.len(), 2, "Directory should have exactly 2 entries"); // subdir and test.txt
-
-    // Check file metadata
-    let metadata = fs
-        .metadata("/test_dir/test.txt")
-        .expect("Failed to get metadata");
-    assert_eq!(metadata.size, test_data.len() as u64, "File size mismatch");
-    assert!(!metadata.is_dir, "Should not be a directory");
-
-    // Test partial reads
-    fs.seek_file(fd, SeekFrom::Start(7))
-        .expect("Failed to seek");
-    let mut partial_buf = [0u8; 4];
-    let read = fs.read_file(fd, &mut partial_buf).expect("Failed to read");
-    assert_eq!(read, 4, "Partial read length mismatch");
-    assert_eq!(&partial_buf[..read], b"TaOS", "Partial read data mismatch");
-
-    // // Close file and test removal
-    fs.close_file(fd);
-
-    fs.remove_file("/test_dir/test.txt")
-        .expect("Failed to remove file");
-    fs.remove_dir("/test_dir/subdir")
-        .expect("Failed to remove subdirectory");
-    fs.remove_dir("/test_dir")
-        .expect("Failed to remove directory");
-
-    // Verify root is empty
-    let root_entries = fs.read_dir("/").expect("Failed to read root directory");
-    assert_eq!(root_entries.len(), 0, "Root directory should be empty");
-
-    serial_println!("FAT16 filesystem test passed!");
-
-    MEMORY_SETUP.store(true, Ordering::SeqCst);
-
-    register_event_runner(bsp_id);
-
-    let x: Box<i32> = Box::new(10);
-    let y: Box<i32> = Box::new(20);
-    let z: Box<i32> = Box::new(30);
-    serial_println!(
-        "Heap object allocated at: {:p}",
-        Box::as_ref(&x) as *const i32
-    );
-    serial_println!(
-        "Heap object allocated at: {:p}",
-        Box::as_ref(&y) as *const i32
-    );
-    serial_println!(
-        "Heap object allocated at: {:p}",
-        Box::as_ref(&z) as *const i32
-    );
-
-    let alloc_dealloc_addr = VirtAddr::new(0x12515);
-    let new_page: Page<Size4KiB> = Page::containing_address(alloc_dealloc_addr);
-    serial_println!("Mapping a new page");
-    paging::create_mapping(new_page, &mut mapper, None);
-
-    let phys = mapper
-        .translate_addr(alloc_dealloc_addr)
-        .expect("Translation failed");
-    // A downside of the current approach is that it is difficult to get the
-    // specific methods that are a part of any allocator. Here is an example
-    // on how to do this.
-    {
-        let mut alloc = FRAME_ALLOCATOR.lock();
-        match *alloc {
-            Some(GlobalFrameAllocator::Bitmap(ref mut bitmap_alloc)) => {
-                serial_println!(
-                    "{:?} -> {:?}, and the frame is {}",
-                    alloc_dealloc_addr,
-                    phys,
-                    bitmap_alloc.is_frame_used(PhysFrame::containing_address(phys))
-                );
-            }
-            _ => panic!("Bitmap alloc expected here"),
-        }
-    }
-
-    serial_println!("Now unmapping the page");
-    paging::remove_mapping(new_page, &mut mapper);
-    match mapper.translate_addr(alloc_dealloc_addr) {
-        Some(phys_addr) => {
-            serial_println!("Mapping still exists at physical address: {:?}", phys_addr);
-        }
-        None => {
-            serial_println!("Translation failed, as expected");
-        }
-    }
-
-    {
-        let alloc = FRAME_ALLOCATOR.lock();
-        match *alloc {
-            Some(GlobalFrameAllocator::Boot(ref _boot_alloc)) => {
-                serial_println!("Boot frame allocator in use");
-            }
-            Some(GlobalFrameAllocator::Bitmap(ref _bitmap_alloc)) => {
-                serial_println!("Bitmap frame allocator in use");
-            }
-            _ => panic!("Unknown frame allocator"),
-        }
-    }
-
-    // This loads in the binary and creates a process
-    let pid = create_process(BINARY, &mut mapper, hhdm_offset);
-    unsafe { 
-        print_process_table(&PROCESS_TABLE);
-        schedule(bsp_id, run_process_ring3(pid), 0, pid) 
-    };
-
-    serial_println!("BSP entering event loop");
-
-    unsafe { run_loop(bsp_id) };
-    // idle_loop();
-}
-
-#[no_mangle]
-unsafe extern "C" fn secondary_cpu_main(cpu: &Cpu) -> ! {
-    CPU_COUNT.fetch_add(1, Ordering::SeqCst);
-    gdt::init(cpu.id);
-    idt::init_idt(cpu.id);
-    x2apic::init_ap().expect("Failed to initialize core APIC");
-
-    serial_println!("AP {} initialized", cpu.id);
-
-    while !BOOT_COMPLETE.load(Ordering::SeqCst) {
-        core::hint::spin_loop();
-    }
-
-    idt::enable();
-
-    // To avoid constant page faults
-    while !MEMORY_SETUP.load(Ordering::SeqCst) {
-        core::hint::spin_loop();
-    }
-
-    let x: Box<i32> = Box::new(10);
-    serial_println!(
-        "AP {} Heap object allocated at: {:p}",
-        cpu.id,
-        Box::as_ref(&x) as *const i32
-    );
-
-    // ASYNC
-    register_event_runner(cpu.id);
-
-    serial_println!("AP {} entering event loop", cpu.id);
-    run_loop(cpu.id)
-=======
 #[no_mangle]
 extern "C" fn _start() -> ! {
     let bsp_id = taos::init::init();
@@ -368,6 +34,17 @@
     test_main();
 
     debug!("BSP entering event loop");
+
+    let hhdm_response = HHDM_REQUEST.get_response().expect("HHDM request failed");
+
+    let hhdm_base: VirtAddr = VirtAddr::new(hhdm_response.offset());
+    let mut mapper = taos::memory::MAPPER.lock();
+    let pid = create_process(BINARY, &mut *mapper, hhdm_base);
+    unsafe {
+        print_process_table(&PROCESS_TABLE);
+        schedule(bsp_id, run_process_ring3(pid), 0, pid)
+    };
+
     unsafe { run_loop(bsp_id) }
 }
 
@@ -376,7 +53,6 @@
 fn rust_panic(info: &core::panic::PanicInfo) -> ! {
     serial_println!("Kernel panic: {}", info);
     taos::idle_loop();
->>>>>>> 379f596a
 }
 
 #[cfg(test)]
