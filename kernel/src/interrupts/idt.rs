--- conflicted
+++ resolved
@@ -17,12 +17,10 @@
 use crate::events::{current_running_event_info, schedule, EventInfo};
 use crate::interrupts::x2apic;
 use crate::prelude::*;
-<<<<<<< HEAD
-use crate::memory::paging::{create_mapping, HHDM_OFFSET};
-=======
+use crate::memory::paging::create_mapping;
 use crate::processes::process::{run_process_ring3, ProcessState, PROCESS_TABLE};
 use crate::processes::registers::Registers;
->>>>>>> dcdb1396
+use crate::memory::HHDM_OFFSET;
 
 lazy_static! {
     /// The system's Interrupt Descriptor Table.
@@ -128,11 +126,11 @@
     let faulting_address = Cr2::read().expect("Cannot read faulting address").as_u64();
     let pml4 = Cr3::read().0;
     let new_pml4_phys = pml4.start_address();
-    let new_pml4_virt = VirtAddr::new(*HHDM_OFFSET) + new_pml4_phys.as_u64();
+    let new_pml4_virt = VirtAddr::new((*HHDM_OFFSET).as_u64()) + new_pml4_phys.as_u64();
     let new_pml4_ptr: *mut PageTable = new_pml4_virt.as_mut_ptr();
 
     let mut mapper = unsafe {
-        OffsetPageTable::new(&mut *new_pml4_ptr, VirtAddr::new(*HHDM_OFFSET))
+        OffsetPageTable::new(&mut *new_pml4_ptr, VirtAddr::new((*HHDM_OFFSET).as_u64()))
     };
 
     let stack_pointer = stack_frame.stack_pointer.as_u64();
@@ -144,20 +142,17 @@
         stack_frame
     );
 
-<<<<<<< HEAD
     let page = Page::containing_address(VirtAddr::new(faulting_address));
 
     // check for stack growth
-    if stack_pointer - 64 <= faulting_address && faulting_address < *HHDM_OFFSET {
-        create_mapping(page, &mut mapper);
+    if stack_pointer - 64 <= faulting_address && faulting_address < (*HHDM_OFFSET).as_u64() {
+        create_mapping(page, &mut mapper, None);
     }
 
     // else, we panic? or smth, report some error
 
     //panic!("PAGE FAULT!");
-=======
     panic!("PAGE FAULT!");
->>>>>>> dcdb1396
 }
 
 extern "x86-interrupt" fn timer_handler(stack_frame: InterruptStackFrame) {
