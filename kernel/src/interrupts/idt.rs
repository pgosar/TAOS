//! Interrupt handling and management.
//!
//! This module provides:
//! - Interrupt Descriptor Table (IDT) setup
//! - Exception handlers (breakpoint, page fault, double fault, etc.)
//! - Timer interrupt handling
//! - Functions to enable/disable interrupts

use alloc::sync::Arc;
use lazy_static::lazy_static;
<<<<<<< HEAD
use x86_64::instructions::interrupts;
use x86_64::structures::idt::{InterruptDescriptorTable, InterruptStackFrame, PageFaultErrorCode};
use x86_64::structures::paging::{OffsetPageTable, Page, PageTable};
use x86_64::VirtAddr;

use crate::constants::idt::{SYSCALL_HANDLER, TIMER_VECTOR};
use crate::events::{current_running_event_info, schedule, EventInfo};
use crate::interrupts::x2apic;
use crate::memory::paging::create_mapping;
use crate::memory::HHDM_OFFSET;
use crate::prelude::*;
use crate::processes::process::{run_process_ring3, ProcessState, PROCESS_TABLE};
use crate::processes::registers::Registers;
=======
use x86_64::{
    instructions::interrupts,
    structures::idt::{InterruptDescriptorTable, InterruptStackFrame, PageFaultErrorCode},
};

use crate::{
    constants::idt::{SYSCALL_HANDLER, TIMER_VECTOR},
    events::{current_running_event_info, schedule, EventInfo},
    interrupts::x2apic,
    prelude::*,
    processes::{
        process::{run_process_ring3, ProcessState, PROCESS_TABLE},
        registers::Registers,
    },
};
>>>>>>> 44320e62

lazy_static! {
    /// The system's Interrupt Descriptor Table.
    /// Contains handlers for:
    /// - CPU exceptions (breakpoint, page fault, double fault)
    /// - Timer interrupts
    static ref IDT: InterruptDescriptorTable = {
        let mut idt = InterruptDescriptorTable::new();
        idt.breakpoint.set_handler_fn(breakpoint_handler);
        idt.page_fault.set_handler_fn(page_fault_handler);
        unsafe {
            idt.double_fault
                .set_handler_fn(double_fault_handler)
                .set_stack_index(0);
        }
        idt[TIMER_VECTOR].set_handler_fn(timer_handler);
        idt[SYSCALL_HANDLER]
            .set_handler_fn(syscall_handler)
            .set_privilege_level(x86_64::PrivilegeLevel::Ring3);
        idt
    };
}

/// Loads the IDT for the specified CPU core.
pub fn init_idt(_cpu_id: u32) {
    IDT.load();
}

/// Enables interrupts on the current CPU.
pub fn enable() {
    interrupts::enable();
}

/// Disables interrupts on the current CPU.
pub fn disable() {
    interrupts::disable();
}

/// Executes a closure with interrupts disabled.
///
/// # Arguments
/// * `f` - The closure to execute
///
/// # Returns
/// Returns the result of the closure
pub fn without_interrupts<F, R>(f: F) -> R
where
    F: FnOnce() -> R,
{
    interrupts::without_interrupts(f)
}

/// Checks if interrupts are enabled on the current CPU.
pub fn are_enabled() -> bool {
    interrupts::are_enabled()
}

/// Executes a closure with interrupts enabled, restoring the previous interrupt state after.
///
/// # Arguments
/// * `f` - The closure to execute
///
/// # Returns
/// Returns the result of the closure
pub fn with_interrupts<F, R>(f: F) -> R
where
    F: FnOnce() -> R,
{
    let initially_enabled = are_enabled();
    if !initially_enabled {
        enable();
    }

    let result = f();

    if !initially_enabled {
        disable();
    }

    result
}

/// Handles breakpoint exceptions by printing debug information.
extern "x86-interrupt" fn breakpoint_handler(stack_frame: InterruptStackFrame) {
    serial_println!("EXCEPTION: BREAKPOINT\n{:#?}", stack_frame);
}

/// Handles double fault exceptions by panicking with debug information.
extern "x86-interrupt" fn double_fault_handler(
    stack_frame: InterruptStackFrame,
    _error_code: u64,
) -> ! {
    panic!("EXCEPTION: DOUBLE FAULT\n{:#?}", stack_frame);
}

/// Handles page fault exceptions by printing fault information.
extern "x86-interrupt" fn page_fault_handler(
    stack_frame: InterruptStackFrame,
    error_code: PageFaultErrorCode,
) {
    use x86_64::registers::control::{Cr2, Cr3};

    let faulting_address = Cr2::read().expect("Cannot read faulting address").as_u64();
    let pml4 = Cr3::read().0;
    let new_pml4_phys = pml4.start_address();
    let new_pml4_virt = VirtAddr::new((*HHDM_OFFSET).as_u64()) + new_pml4_phys.as_u64();
    let new_pml4_ptr: *mut PageTable = new_pml4_virt.as_mut_ptr();

    let mut mapper =
        unsafe { OffsetPageTable::new(&mut *new_pml4_ptr, VirtAddr::new((*HHDM_OFFSET).as_u64())) };

    let stack_pointer = stack_frame.stack_pointer.as_u64();

    serial_println!(
        "EXCEPTION: PAGE FAULT\nFaulting Address: {:?}\nError Code: {:X}\n{:#?}",
        faulting_address,
        error_code,
        stack_frame
    );

    let page = Page::containing_address(VirtAddr::new(faulting_address));

    // check for stack growth
    if stack_pointer - 64 <= faulting_address && faulting_address < (*HHDM_OFFSET).as_u64() {
        create_mapping(page, &mut mapper, None);
    }

    // else, we panic? or smth, report some error

    //panic!("PAGE FAULT!");
    panic!("PAGE FAULT!");
}

extern "x86-interrupt" fn timer_handler(stack_frame: InterruptStackFrame) {
    let rsp: usize;
    unsafe {
        core::arch::asm!(
            "mov {}, rsp",
            out(reg) rsp
        );
    }

    let mut regs = unsafe {
        // RSP, RIP, and RFLAGS are saved by the interrupt stack frame
        //num registers 15
        let stack_ptr = (rsp as *const u64).byte_offset(1392);
        Registers {
            rax: *stack_ptr.add(0),
            rbx: *stack_ptr.add(1),
            rcx: *stack_ptr.add(2),
            rdx: *stack_ptr.add(3),
            rsi: *stack_ptr.add(4),
            rdi: *stack_ptr.add(5),
            r8: *stack_ptr.add(6),
            r9: *stack_ptr.add(7),
            r10: *stack_ptr.add(8),
            r11: *stack_ptr.add(9),
            r12: *stack_ptr.add(10),
            r13: *stack_ptr.add(11),
            r14: *stack_ptr.add(12),
            r15: *stack_ptr.add(13),
            rbp: *stack_ptr.add(14),
            // saved from interrupt stack frame
            rsp: 0,
            rip: 0,
            rflags: 0,
        }
    };
    let cpuid: u32 = x2apic::current_core_id() as u32;
    let event: EventInfo = current_running_event_info(cpuid);
    if event.pid == 0 {
        x2apic::send_eoi();
        return;
    }

    regs.rip = stack_frame.instruction_pointer.as_u64();
    regs.rsp = stack_frame.stack_pointer.as_u64();
    regs.rflags = stack_frame.cpu_flags.bits();

    // // Get PCB from PID
    let preemption_info = unsafe {
        let mut process_table = PROCESS_TABLE.write();
        let process = process_table
            .get_mut(&event.pid)
            .expect("Process not found");

        let pcb = process.pcb.get();

        // save registers to the PCB
        (*pcb).registers = Arc::new(regs);

        (*pcb).state = ProcessState::Blocked;

        serial_println!("PCB: {:#X?}", *pcb);
        serial_println!("Returning to: {:#x}", (*pcb).kernel_rip);
        ((*pcb).kernel_rsp, (*pcb).kernel_rip)
    };

    unsafe {
        schedule(
            cpuid,
            run_process_ring3(event.pid),
            event.priority,
            event.pid,
        );

        x2apic::send_eoi();

        // Restore kernel RSP + PC -> RIP from where it was stored in run/resume process
        core::arch::asm!(
            "mov rsp, {0}",
            "push {1}",
            "stc",          // Use carry flag as sentinel to run_process that we're pre-empting
            "ret",
            in(reg) preemption_info.0,
            in(reg) preemption_info.1
        );
    }
}

extern "x86-interrupt" fn syscall_handler(_: InterruptStackFrame) {
    unsafe {
        // I believe we need to save registers
        core::arch::asm!(
            "push rax",
            "call dispatch_syscall",
            "pop rax",
            "iretq",
            options(noreturn)
        )
    }
}<|MERGE_RESOLUTION|>--- conflicted
+++ resolved
@@ -8,37 +8,26 @@
 
 use alloc::sync::Arc;
 use lazy_static::lazy_static;
-<<<<<<< HEAD
-use x86_64::instructions::interrupts;
-use x86_64::structures::idt::{InterruptDescriptorTable, InterruptStackFrame, PageFaultErrorCode};
-use x86_64::structures::paging::{OffsetPageTable, Page, PageTable};
-use x86_64::VirtAddr;
-
-use crate::constants::idt::{SYSCALL_HANDLER, TIMER_VECTOR};
-use crate::events::{current_running_event_info, schedule, EventInfo};
-use crate::interrupts::x2apic;
-use crate::memory::paging::create_mapping;
-use crate::memory::HHDM_OFFSET;
-use crate::prelude::*;
-use crate::processes::process::{run_process_ring3, ProcessState, PROCESS_TABLE};
-use crate::processes::registers::Registers;
-=======
 use x86_64::{
     instructions::interrupts,
-    structures::idt::{InterruptDescriptorTable, InterruptStackFrame, PageFaultErrorCode},
+    structures::{
+        idt::{InterruptDescriptorTable, InterruptStackFrame, PageFaultErrorCode},
+        paging::{OffsetPageTable, Page, PageTable},
+    },
+    VirtAddr,
 };
 
 use crate::{
     constants::idt::{SYSCALL_HANDLER, TIMER_VECTOR},
     events::{current_running_event_info, schedule, EventInfo},
     interrupts::x2apic,
+    memory::{paging::create_mapping, HHDM_OFFSET},
     prelude::*,
     processes::{
         process::{run_process_ring3, ProcessState, PROCESS_TABLE},
         registers::Registers,
     },
 };
->>>>>>> 44320e62
 
 lazy_static! {
     /// The system's Interrupt Descriptor Table.
