use x86_64::{
    structures::paging::{
        FrameDeallocator, Mapper, OffsetPageTable, Page, PageTable, PageTableFlags, PhysFrame,
        Size4KiB,
    },
    VirtAddr,
};

use crate::{
    constants::memory::EPHEMERAL_KERNEL_MAPPINGS_START,
<<<<<<< HEAD
    memory::frame_allocator::with_generic_allocator, serial_println,
};
use crate::{
=======
>>>>>>> 44320e62
    memory::{
        frame_allocator::{alloc_frame, dealloc_frame, FRAME_ALLOCATOR},
        HHDM_OFFSET,
    },
<<<<<<< HEAD
    processes::process::PCB,
=======
>>>>>>> 44320e62
};

static mut NEXT_EPH_OFFSET: u64 = 0;

/// initializes vmem system. activates pml4 and sets up page tables
///
/// # Safety
///
/// TODO
pub unsafe fn init() -> OffsetPageTable<'static> {
    OffsetPageTable::new(active_level_4_table(*HHDM_OFFSET), *HHDM_OFFSET)
}

/// activates pml4
/// # Safety
///
/// TODO
pub unsafe fn active_level_4_table(physical_memory_offset: VirtAddr) -> &'static mut PageTable {
    use x86_64::registers::control::Cr3;

    let (level_4_table_frame, _) = Cr3::read();

    let phys = level_4_table_frame.start_address();
    let virt = physical_memory_offset + phys.as_u64();
    let page_table_ptr: *mut PageTable = virt.as_mut_ptr();

    &mut *page_table_ptr
}

/// Creates an example mapping, is unsafe
/// Takes in page, mapper, and nullable flags (default flags)
/// Default flags: PRESENT | WRITABLE
pub fn create_mapping(
    page: Page,
    mapper: &mut impl Mapper<Size4KiB>,
    flags: Option<PageTableFlags>,
) -> PhysFrame {
    let frame = alloc_frame().expect("no more frames");

    let map_to_result = unsafe {
        // FIXME: this is not safe, we do it only for testing
        mapper.map_to(
            page,
            frame,
            flags.unwrap_or(
                PageTableFlags::PRESENT
                    | PageTableFlags::WRITABLE
                    | PageTableFlags::USER_ACCESSIBLE,
            ),
            FRAME_ALLOCATOR
                .lock()
                .as_mut()
                .expect("Global allocator not initialized"),
        )
    };

    // serial_println!("Allocated page with flags: {}", flags.unwrap_or(PageTableFlags::PRESENT | PageTableFlags::WRITABLE).bits());
    map_to_result.expect("map_to failed").flush();
    frame
}

pub fn remove_mapping(page: Page, mapper: &mut impl Mapper<Size4KiB>) {
    let (frame, flush) = mapper.unmap(page).expect("map_to failed");
    dealloc_frame(frame);
    flush.flush();
}

pub fn map_kernel_frame(
    mapper: &mut impl Mapper<Size4KiB>,
    frame: PhysFrame,
    flags: PageTableFlags,
) -> VirtAddr {
    let offset = unsafe {
        let current = NEXT_EPH_OFFSET;
        NEXT_EPH_OFFSET += 0x1000; // move up by a page
        current
    };

    let temp_virt = VirtAddr::new(EPHEMERAL_KERNEL_MAPPINGS_START + offset);
    let temp_page = Page::containing_address(temp_virt);

    unsafe {
        let result = mapper.map_to(
            temp_page,
            frame,
            flags,
            FRAME_ALLOCATOR
                .lock()
                .as_mut()
                .expect("Global allocator not initialized"),
        );
        result.expect("Map To Failed").flush();
    }

    temp_virt
}

///update permissions for a specific page
/// # Safety
///
/// TODO
pub unsafe fn update_permissions(
    page: Page,
    mapper: &mut impl Mapper<Size4KiB>,
    flags: PageTableFlags,
) {
    mapper
        .update_flags(page, flags)
        .expect("Updating flags failed")
        .flush();
    // TODO: Deal with TLB Shootdowns
}

/// Clear the PML4 associated with the PCB
///
/// * `pcb`: The process PCB to clear memory for
pub fn clear_process_frames(pcb: &mut PCB) {
    // let mut allocator_lock = FRAME_ALLOCATOR.lock();
    // let deallocator = match &mut *allocator_lock {
    //     Some(deallocator) => deallocator,
    //     None => {
    //         panic!("No deallocator found to clear process frames")
    //     }
    // };

    // let pml4_frame = pcb.pml4_frame;
    let mapper = unsafe { pcb.create_mapper() };

    with_generic_allocator(|allocator| {
        for i in 0..256 {
            let addr = mapper.level_4_table()[i].addr();
            let unused = mapper.level_4_table()[i].is_unused();
            if unused {
                continue;
            }
            let pdpt_frame = PhysFrame::containing_address(addr);
            unsafe {
                free_page_table(pdpt_frame, 3, allocator, HHDM_OFFSET.as_u64());
            }
        }
    });

    serial_println!("Process memory cleared");
}

/// Recursively deallocates a page table
///
/// # Safety
/// TODO
unsafe fn free_page_table(
    frame: PhysFrame,
    level: u8,
    deallocator: &mut impl FrameDeallocator<Size4KiB>,
    hhdm_offset: u64,
) {
    let virt = hhdm_offset + frame.start_address().as_u64();
    let table = unsafe { &mut *(virt as *mut PageTable) };

    for entry in table.iter_mut() {
        if entry.is_unused() {
            continue;
        }

        if level > 1 {
            let child_frame = PhysFrame::containing_address(entry.addr());
            free_page_table(child_frame, level - 1, deallocator, hhdm_offset);
        } else {
            // Free level one page
            let page_frame = PhysFrame::containing_address(entry.addr());
            deallocator.deallocate_frame(page_frame);
        }
    }
}<|MERGE_RESOLUTION|>--- conflicted
+++ resolved
@@ -8,20 +8,12 @@
 
 use crate::{
     constants::memory::EPHEMERAL_KERNEL_MAPPINGS_START,
-<<<<<<< HEAD
-    memory::frame_allocator::with_generic_allocator, serial_println,
+    memory::frame_allocator::with_generic_allocator, processes::process::PCB, serial_println,
 };
-use crate::{
-=======
->>>>>>> 44320e62
-    memory::{
-        frame_allocator::{alloc_frame, dealloc_frame, FRAME_ALLOCATOR},
-        HHDM_OFFSET,
-    },
-<<<<<<< HEAD
-    processes::process::PCB,
-=======
->>>>>>> 44320e62
+
+use super::{
+    frame_allocator::{alloc_frame, dealloc_frame, FRAME_ALLOCATOR},
+    HHDM_OFFSET,
 };
 
 static mut NEXT_EPH_OFFSET: u64 = 0;
