--- conflicted
+++ resolved
@@ -5,19 +5,12 @@
     VirtAddr,
 };
 
-<<<<<<< HEAD
-use crate::constants::memory::EPHEMERAL_KERNEL_MAPPINGS_START;
-use crate::memory::{
-    frame_allocator::{alloc_frame, dealloc_frame, FRAME_ALLOCATOR},
-    HHDM_OFFSET,
-=======
 use crate::{
     constants::memory::EPHEMERAL_KERNEL_MAPPINGS_START,
     memory::{
         frame_allocator::{alloc_frame, dealloc_frame, FRAME_ALLOCATOR},
         HHDM_OFFSET,
     },
->>>>>>> 44320e62
 };
 
 static mut NEXT_EPH_OFFSET: u64 = 0;
