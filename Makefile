--- conflicted
+++ resolved
@@ -16,11 +16,6 @@
 
 # QEMU configuration
 QEMU := qemu-system-x86_64
-<<<<<<< HEAD
-QEMU_MACHINE := -M q35 #,accel=kvm,dump-guest-core=off -singlestep
-QEMU_MEMORY := -m 4G
-QEMU_CPU := -smp 2 -cpu Conroe-v1,+x2apic,+invtsc
-=======
 QEMU_MEMORY := -m 4G
 ifeq ($(UNAME_P),x86_64)
 	QEMU_CPU := -smp 2 -cpu host,+x2apic,+invtsc
@@ -29,7 +24,6 @@
 	QEMU_CPU := -smp 2 -cpu Conroe-v1,+x2apic,+invtsc
 endif
 
->>>>>>> 47d3b9a2
 QEMU_NET := -netdev user,id=net0 -device virtio-net-pci,netdev=net0
 QEMU_AUDIO := -device intel-hda -device hda-duplex
 QEMU_GRAPHICS := -vga std
